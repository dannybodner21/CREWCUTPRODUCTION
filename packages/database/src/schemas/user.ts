/* eslint-disable sort-keys-fix/sort-keys-fix  */
import { LobeChatPluginManifest } from '@lobehub/chat-plugin-sdk';
import { boolean, jsonb, pgTable, primaryKey, text } from 'drizzle-orm/pg-core';
import { sql } from 'drizzle-orm';

import { DEFAULT_PREFERENCE } from '@/const/user';
import { CustomPluginParams } from '@/types/tool/plugin';

import { timestamps, timestamptz } from './_helpers';

export const users = pgTable('users', {
  id: text('id').primaryKey().notNull(),
  username: text('username').unique(),
  email: text('email'),

  avatar: text('avatar'),
  phone: text('phone'),
  firstName: text('first_name'),
  lastName: text('last_name'),
  fullName: text('full_name'),

  isOnboarded: boolean('is_onboarded').default(false),
  // Time user was created in Clerk
  clerkCreatedAt: timestamptz('clerk_created_at'),

  // Required by nextauth, all null allowed
  emailVerifiedAt: timestamptz('email_verified_at'),

  preference: jsonb('preference').$defaultFn(() => DEFAULT_PREFERENCE),

  ...timestamps,
});

export type NewUser = typeof users.$inferInsert;
export type UserItem = typeof users.$inferSelect;

export const userSettings = pgTable('user_settings', {
  id: text('id')
    .references(() => users.id, { onDelete: 'cascade' })
    .primaryKey(),

  tts: jsonb('tts'),
  hotkey: jsonb('hotkey'),
  keyVaults: text('key_vaults'),
  general: jsonb('general'),
  languageModel: jsonb('language_model'),
  systemAgent: jsonb('system_agent'),
  defaultAgent: jsonb('default_agent'),
  tool: jsonb('tool'),
});
export type UserSettingsItem = typeof userSettings.$inferSelect;

export const userInstalledPlugins = pgTable(
  'user_installed_plugins',
  {
    identifier: text('identifier').notNull(),
    type: text('type', { enum: ['plugin', 'customPlugin'] }).notNull(),
<<<<<<< HEAD
    manifest: jsonb('manifest').$type<LobeChatPluginManifest>().default(sql`'{}'`),
    settings: jsonb('settings').default(sql`'{}'`),
    customParams: jsonb('custom_params').$type<CustomPluginParams>().default(sql`'{}'`),
=======
    manifest: jsonb('manifest').$type<LobeChatPluginManifest>().$defaultFn(() => ({})),
    settings: jsonb('settings').$defaultFn(() => ({})),
    customParams: jsonb('custom_params').$type<CustomPluginParams>().$defaultFn(() => ({})),
>>>>>>> 94c462de
    userId: text('user_id')
      .references(() => users.id, { onDelete: 'cascade' })
      .notNull(),
    createdAt: timestamptz('created_at').notNull().defaultNow(),
    updatedAt: timestamptz('updated_at')
      .notNull()
      .defaultNow()
      .$onUpdate(() => new Date()),
    accessedAt: timestamptz('accessed_at').notNull().defaultNow(),
  },
  (self) => ({
    id: primaryKey({ columns: [self.userId, self.identifier] }), // Composite primary key
  }),
);

export type NewInstalledPlugin = typeof userInstalledPlugins.$inferInsert;
export type InstalledPluginItem = typeof userInstalledPlugins.$inferSelect;<|MERGE_RESOLUTION|>--- conflicted
+++ resolved
@@ -55,15 +55,12 @@
   {
     identifier: text('identifier').notNull(),
     type: text('type', { enum: ['plugin', 'customPlugin'] }).notNull(),
-<<<<<<< HEAD
     manifest: jsonb('manifest').$type<LobeChatPluginManifest>().default(sql`'{}'`),
     settings: jsonb('settings').default(sql`'{}'`),
     customParams: jsonb('custom_params').$type<CustomPluginParams>().default(sql`'{}'`),
-=======
-    manifest: jsonb('manifest').$type<LobeChatPluginManifest>().$defaultFn(() => ({})),
-    settings: jsonb('settings').$defaultFn(() => ({})),
-    customParams: jsonb('custom_params').$type<CustomPluginParams>().$defaultFn(() => ({})),
->>>>>>> 94c462de
+    //manifest: jsonb('manifest').$type<LobeChatPluginManifest>().$defaultFn(() => ({})),
+    //settings: jsonb('settings').$defaultFn(() => ({})),
+    //customParams: jsonb('custom_params').$type<CustomPluginParams>().$defaultFn(() => ({})),
     userId: text('user_id')
       .references(() => users.id, { onDelete: 'cascade' })
       .notNull(),
